"""Reusable Rich display components for the training TUI."""

from __future__ import annotations

from typing import Protocol, Optional, List, Sequence
from wcwidth import wcswidth

from wcwidth import wcswidth

from keisei.utils.unified_logger import log_error_to_stderr

from rich.console import RenderableType, Group
from rich.panel import Panel
from rich.text import Text


class DisplayComponent(Protocol):
    """Protocol for display components used by :class:`TrainingDisplay`."""

    def render(self) -> RenderableType:
        """Return a Rich renderable representing this component."""
        raise NotImplementedError


class ShogiBoard:
    """ASCII representation of the current Shogi board state."""

    def __init__(self, use_unicode: bool = True, show_moves: bool = False, max_moves: int = 10) -> None:
        self.use_unicode = use_unicode
        self.show_moves = show_moves
        self.max_moves = max_moves

    def _piece_to_symbol(self, piece) -> str:
        if not piece:
            return "・" if self.use_unicode else "."

        if self.use_unicode:
            symbols = {
                "PAWN": "歩",
                "LANCE": "香",
                "KNIGHT": "桂",
                "SILVER": "銀",
                "GOLD": "金",
                "BISHOP": "角",
                "ROOK": "飛",
                "KING": "王",
                "PROMOTED_PAWN": "と",
                "PROMOTED_LANCE": "成香",
                "PROMOTED_KNIGHT": "成桂",
                "PROMOTED_SILVER": "成銀",
                "PROMOTED_BISHOP": "馬",
                "PROMOTED_ROOK": "竜",
            }
            base = symbols.get(piece.type.name, "?")
            return base
        return piece.symbol()

    def _generate_ascii_board(self, board_state) -> str:
<<<<<<< HEAD
        all_symbols = [self._piece_to_symbol(p) for row in board_state.board for p in row]
        all_symbols.append(self._piece_to_symbol(None))

        cell_width = max(wcswidth(sym) for sym in all_symbols)

        header = " " * (cell_width + 1) + " ".join(
            str(n).rjust(cell_width) for n in range(9, 0, -1)
        )
        lines: List[str] = [header]

        def pad(sym: str) -> str:
            padding = cell_width - wcswidth(sym)
            return sym + (" " * padding)

=======

        if self.use_unicode:
            header = "  " + "".join(f"{i}  " for i in range(9, 0, -1))
        else:
            header = "  " + "".join(f"{i} " for i in range(9, 0, -1))

        lines: List[str] = [header]

>>>>>>> e9fc02a3
        for r_idx, row in enumerate(board_state.board):
            row_header = str(9 - r_idx).rjust(cell_width) + " "
            line_parts: List[str] = [row_header]
            for piece in reversed(row):
                symbol = self._piece_to_symbol(piece)
<<<<<<< HEAD
                line_parts.append(pad(symbol) + " ")
            lines.append("".join(line_parts).rstrip())
=======
                padding = max(0, cell_width - wcswidth(symbol))
                line_parts.append(symbol + " " * (padding + 1))
            lines.append("".join(line_parts))
>>>>>>> e9fc02a3
        return "\n".join(lines)

    def _move_to_usi(self, move_tuple, policy_mapper) -> str:
        try:
            return policy_mapper.shogi_move_to_usi(move_tuple)
        except (ValueError, KeyError):
            return str(move_tuple)
        except Exception as e:  # noqa: BLE001
            log_error_to_stderr("ShogiBoard", f"Unexpected error in _move_to_usi: {e}")
            raise

    def render(self, board_state=None, move_history=None, policy_mapper=None) -> RenderableType:  # type: ignore[override]
        if not board_state:
            return Panel(Text("No active game"), title="Shogi Board")

        ascii_board = self._generate_ascii_board(board_state)
        board_panel = Panel(Text(ascii_board), title="Current Position", border_style="blue")

        if not self.show_moves or not move_history or policy_mapper is None:
            return board_panel

        last_moves = move_history[-self.max_moves :]
        lines = [self._move_to_usi(mv, policy_mapper) for mv in last_moves]
        start_idx = len(move_history) - len(last_moves) + 1
        formatted = [f"{start_idx + i:3d}: {mv}" for i, mv in enumerate(lines)]
        moves_panel = Panel(Text("\n".join(formatted)), border_style="yellow", title="Recent Moves")
        return Group(board_panel, moves_panel)


class Sparkline:
    """Simple Unicode sparkline generator for metric trends."""

    def __init__(self, width: int = 20) -> None:
        self.width = width
        self.chars = "▁▂▃▄▅▆▇█"

    def generate(self, values: Sequence[float]) -> str:
        if len(values) < 2:
            return "".join(["─" for _ in range(self.width)])

        min_v = min(values)
        max_v = max(values)
        if max_v == min_v:
            normalized = [4] * len(values)
        else:
            rng = max_v - min_v
            normalized = [int((v - min_v) / rng * 7) for v in values]

        recent = normalized[-self.width :]
        spark = "".join(self.chars[n] for n in recent)
        if len(spark) < self.width:
            spark = "▁" * (self.width - len(spark)) + spark
        return spark

    def render(self, values: Optional[Sequence[float]] = None, title: str = "Trends") -> RenderableType:  # type: ignore[override]
        values = values or []
        spark = self.generate(list(values)) if values else "".join(["─" for _ in range(self.width)])
        return Panel(Text(f"{title}: {spark}", style="cyan"), border_style="cyan")<|MERGE_RESOLUTION|>--- conflicted
+++ resolved
@@ -56,7 +56,6 @@
         return piece.symbol()
 
     def _generate_ascii_board(self, board_state) -> str:
-<<<<<<< HEAD
         all_symbols = [self._piece_to_symbol(p) for row in board_state.board for p in row]
         all_symbols.append(self._piece_to_symbol(None))
 
@@ -71,29 +70,14 @@
             padding = cell_width - wcswidth(sym)
             return sym + (" " * padding)
 
-=======
-
-        if self.use_unicode:
-            header = "  " + "".join(f"{i}  " for i in range(9, 0, -1))
-        else:
-            header = "  " + "".join(f"{i} " for i in range(9, 0, -1))
-
-        lines: List[str] = [header]
-
->>>>>>> e9fc02a3
         for r_idx, row in enumerate(board_state.board):
             row_header = str(9 - r_idx).rjust(cell_width) + " "
             line_parts: List[str] = [row_header]
             for piece in reversed(row):
                 symbol = self._piece_to_symbol(piece)
-<<<<<<< HEAD
+
                 line_parts.append(pad(symbol) + " ")
             lines.append("".join(line_parts).rstrip())
-=======
-                padding = max(0, cell_width - wcswidth(symbol))
-                line_parts.append(symbol + " " * (padding + 1))
-            lines.append("".join(line_parts))
->>>>>>> e9fc02a3
         return "\n".join(lines)
 
     def _move_to_usi(self, move_tuple, policy_mapper) -> str:
